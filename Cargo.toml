--- conflicted
+++ resolved
@@ -133,13 +133,8 @@
 dark-light = "2.0.0"
 dirs = "6.0.0"
 dotenvy = "0.15.7"
-<<<<<<< HEAD
 duckdb = "1.2.1"
-file_type = "0.8.1"
-=======
-duckdb = "0.10.2"
 file_type = "0.8.2"
->>>>>>> bb491e80
 flate2 = "1.1.0"
 form_urlencoded = "1.2.1"
 futures-util = "0.3.31"

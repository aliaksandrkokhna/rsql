[package]
authors.workspace = true
categories.workspace = true
description = "rsql s3 driver"
edition.workspace = true
keywords.workspace = true
license.workspace = true
name = "rsql_driver_s3"
repository.workspace = true
rust-version.workspace = true
version.workspace = true

[dependencies]
async-trait = { workspace = true }
aws-credential-types = { workspace = true }
aws-config = { workspace = true }
aws-sdk-s3 = { workspace = true }
file_type = { workspace = true }
rsql_driver = { path = "../../rsql_driver", version = "0.18.0" }
tempfile = { workspace = true }
tokio = { workspace = true, features = ["fs"] }
tracing = { workspace = true }
url = { workspace = true }

[dev-dependencies]
<<<<<<< HEAD
rsql_driver_csv = { path = "../csv", version = "0.18.0" }
testcontainers-modules = { workspace = true, features = ["localstack"] }
=======
rsql_driver_csv = { path = "../csv", version = "0.17.2" }
testcontainers-modules = { workspace = true, features = ["localstack", "minio"] }
>>>>>>> 5cbaefd2
tokio = { workspace = true, features = ["macros", "rt"] }
tracing-subscriber = { version = "0.3.19", features = ["env-filter"] }
<|MERGE_RESOLUTION|>--- conflicted
+++ resolved
@@ -23,12 +23,7 @@
 url = { workspace = true }
 
 [dev-dependencies]
-<<<<<<< HEAD
 rsql_driver_csv = { path = "../csv", version = "0.18.0" }
-testcontainers-modules = { workspace = true, features = ["localstack"] }
-=======
-rsql_driver_csv = { path = "../csv", version = "0.17.2" }
 testcontainers-modules = { workspace = true, features = ["localstack", "minio"] }
->>>>>>> 5cbaefd2
 tokio = { workspace = true, features = ["macros", "rt"] }
-tracing-subscriber = { version = "0.3.19", features = ["env-filter"] }
+tracing-subscriber = { version = "0.3.19", features = ["env-filter"] }
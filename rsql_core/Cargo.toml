[package]
authors.workspace = true
categories.workspace = true
description = "rsql core library for creating a command line SQL interfaces"
edition.workspace = true
keywords.workspace = true
license.workspace = true
name = "rsql_core"
repository.workspace = true
rust-version.workspace = true
version.workspace = true

[dependencies]
anyhow = { workspace = true }
config = { workspace = true }
dark-light = { workspace = true }
dirs = { workspace = true }
indicatif = { workspace = true }
<<<<<<< HEAD
indoc = { workspace = true }
num-format = { workspace = true }
regex = { workspace = true }
rsql_driver = { path = "../rsql_driver", version = "0.18.2" }
rsql_drivers = { path = "../rsql_drivers", version = "0.18.2" }
rsql_formatters = { path = "../rsql_formatters", version = "0.18.2" }
=======
rsql_formatters = { path = "../rsql_formatters", version = "0.18.1" }
>>>>>>> b77fc9a3
rust-i18n = { workspace = true }
sys-locale = { workspace = true }
termbg = { workspace = true }
tracing = { workspace = true }
tracing-appender = { workspace = true }
tracing-indicatif = { workspace = true }
tracing-subscriber = { workspace = true, features = [
    "env-filter",
    "tracing-log",
] }

[target.'cfg(all(target_family = "wasm", target_os = "unknown"))'.dependencies]
getrandom = { workspace = true, features = ["wasm_js"] }<|MERGE_RESOLUTION|>--- conflicted
+++ resolved
@@ -16,16 +16,12 @@
 dark-light = { workspace = true }
 dirs = { workspace = true }
 indicatif = { workspace = true }
-<<<<<<< HEAD
 indoc = { workspace = true }
 num-format = { workspace = true }
 regex = { workspace = true }
 rsql_driver = { path = "../rsql_driver", version = "0.18.2" }
 rsql_drivers = { path = "../rsql_drivers", version = "0.18.2" }
 rsql_formatters = { path = "../rsql_formatters", version = "0.18.2" }
-=======
-rsql_formatters = { path = "../rsql_formatters", version = "0.18.1" }
->>>>>>> b77fc9a3
 rust-i18n = { workspace = true }
 sys-locale = { workspace = true }
 termbg = { workspace = true }
